#![allow(clippy::too_many_arguments)]

use byteorder::{BigEndian, WriteBytesExt};
use math::utils::clamp;
use num_iter::range_step;
use std::io::{self, Write};

use color;

use super::entropy::build_huff_lut;
use super::transform;

// Markers
// Baseline DCT
static SOF0: u8 = 0xC0;
// Huffman Tables
static DHT: u8 = 0xC4;
// Start of Image (standalone)
static SOI: u8 = 0xD8;
// End of image (standalone)
static EOI: u8 = 0xD9;
// Start of Scan
static SOS: u8 = 0xDA;
// Quantization Tables
static DQT: u8 = 0xDB;
// Application segments start and end
static APP0: u8 = 0xE0;

// section K.1
// table K.1
#[rustfmt::skip]
static STD_LUMA_QTABLE: [u8; 64] = [
    16, 11, 10, 16,  24,  40,  51,  61,
    12, 12, 14, 19,  26,  58,  60,  55,
    14, 13, 16, 24,  40,  57,  69,  56,
    14, 17, 22, 29,  51,  87,  80,  62,
    18, 22, 37, 56,  68, 109, 103,  77,
    24, 35, 55, 64,  81, 104, 113,  92,
    49, 64, 78, 87, 103, 121, 120, 101,
    72, 92, 95, 98, 112, 100, 103,  99,
];

// table K.2
#[rustfmt::skip]
static STD_CHROMA_QTABLE: [u8; 64] = [
    17, 18, 24, 47, 99, 99, 99, 99,
    18, 21, 26, 66, 99, 99, 99, 99,
    24, 26, 56, 99, 99, 99, 99, 99,
    47, 66, 99, 99, 99, 99, 99, 99,
    99, 99, 99, 99, 99, 99, 99, 99,
    99, 99, 99, 99, 99, 99, 99, 99,
    99, 99, 99, 99, 99, 99, 99, 99,
    99, 99, 99, 99, 99, 99, 99, 99,
];

// section K.3
// Code lengths and values for table K.3
static STD_LUMA_DC_CODE_LENGTHS: [u8; 16] = [
    0x00, 0x01, 0x05, 0x01, 0x01, 0x01, 0x01, 0x01, 0x01, 0x00, 0x00, 0x00, 0x00, 0x00, 0x00, 0x00,
];

static STD_LUMA_DC_VALUES: [u8; 12] = [
    0x00, 0x01, 0x02, 0x03, 0x04, 0x05, 0x06, 0x07, 0x08, 0x09, 0x0A, 0x0B,
];

// Code lengths and values for table K.4
static STD_CHROMA_DC_CODE_LENGTHS: [u8; 16] = [
    0x00, 0x03, 0x01, 0x01, 0x01, 0x01, 0x01, 0x01, 0x01, 0x01, 0x01, 0x00, 0x00, 0x00, 0x00, 0x00,
];

static STD_CHROMA_DC_VALUES: [u8; 12] = [
    0x00, 0x01, 0x02, 0x03, 0x04, 0x05, 0x06, 0x07, 0x08, 0x09, 0x0A, 0x0B,
];

// Code lengths and values for table k.5
static STD_LUMA_AC_CODE_LENGTHS: [u8; 16] = [
    0x00, 0x02, 0x01, 0x03, 0x03, 0x02, 0x04, 0x03, 0x05, 0x05, 0x04, 0x04, 0x00, 0x00, 0x01, 0x7D,
];

static STD_LUMA_AC_VALUES: [u8; 162] = [
    0x01, 0x02, 0x03, 0x00, 0x04, 0x11, 0x05, 0x12, 0x21, 0x31, 0x41, 0x06, 0x13, 0x51, 0x61, 0x07,
    0x22, 0x71, 0x14, 0x32, 0x81, 0x91, 0xA1, 0x08, 0x23, 0x42, 0xB1, 0xC1, 0x15, 0x52, 0xD1, 0xF0,
    0x24, 0x33, 0x62, 0x72, 0x82, 0x09, 0x0A, 0x16, 0x17, 0x18, 0x19, 0x1A, 0x25, 0x26, 0x27, 0x28,
    0x29, 0x2A, 0x34, 0x35, 0x36, 0x37, 0x38, 0x39, 0x3A, 0x43, 0x44, 0x45, 0x46, 0x47, 0x48, 0x49,
    0x4A, 0x53, 0x54, 0x55, 0x56, 0x57, 0x58, 0x59, 0x5A, 0x63, 0x64, 0x65, 0x66, 0x67, 0x68, 0x69,
    0x6A, 0x73, 0x74, 0x75, 0x76, 0x77, 0x78, 0x79, 0x7A, 0x83, 0x84, 0x85, 0x86, 0x87, 0x88, 0x89,
    0x8A, 0x92, 0x93, 0x94, 0x95, 0x96, 0x97, 0x98, 0x99, 0x9A, 0xA2, 0xA3, 0xA4, 0xA5, 0xA6, 0xA7,
    0xA8, 0xA9, 0xAA, 0xB2, 0xB3, 0xB4, 0xB5, 0xB6, 0xB7, 0xB8, 0xB9, 0xBA, 0xC2, 0xC3, 0xC4, 0xC5,
    0xC6, 0xC7, 0xC8, 0xC9, 0xCA, 0xD2, 0xD3, 0xD4, 0xD5, 0xD6, 0xD7, 0xD8, 0xD9, 0xDA, 0xE1, 0xE2,
    0xE3, 0xE4, 0xE5, 0xE6, 0xE7, 0xE8, 0xE9, 0xEA, 0xF1, 0xF2, 0xF3, 0xF4, 0xF5, 0xF6, 0xF7, 0xF8,
    0xF9, 0xFA,
];

// Code lengths and values for table k.6
static STD_CHROMA_AC_CODE_LENGTHS: [u8; 16] = [
    0x00, 0x02, 0x01, 0x02, 0x04, 0x04, 0x03, 0x04, 0x07, 0x05, 0x04, 0x04, 0x00, 0x01, 0x02, 0x77,
];
static STD_CHROMA_AC_VALUES: [u8; 162] = [
    0x00, 0x01, 0x02, 0x03, 0x11, 0x04, 0x05, 0x21, 0x31, 0x06, 0x12, 0x41, 0x51, 0x07, 0x61, 0x71,
    0x13, 0x22, 0x32, 0x81, 0x08, 0x14, 0x42, 0x91, 0xA1, 0xB1, 0xC1, 0x09, 0x23, 0x33, 0x52, 0xF0,
    0x15, 0x62, 0x72, 0xD1, 0x0A, 0x16, 0x24, 0x34, 0xE1, 0x25, 0xF1, 0x17, 0x18, 0x19, 0x1A, 0x26,
    0x27, 0x28, 0x29, 0x2A, 0x35, 0x36, 0x37, 0x38, 0x39, 0x3A, 0x43, 0x44, 0x45, 0x46, 0x47, 0x48,
    0x49, 0x4A, 0x53, 0x54, 0x55, 0x56, 0x57, 0x58, 0x59, 0x5A, 0x63, 0x64, 0x65, 0x66, 0x67, 0x68,
    0x69, 0x6A, 0x73, 0x74, 0x75, 0x76, 0x77, 0x78, 0x79, 0x7A, 0x82, 0x83, 0x84, 0x85, 0x86, 0x87,
    0x88, 0x89, 0x8A, 0x92, 0x93, 0x94, 0x95, 0x96, 0x97, 0x98, 0x99, 0x9A, 0xA2, 0xA3, 0xA4, 0xA5,
    0xA6, 0xA7, 0xA8, 0xA9, 0xAA, 0xB2, 0xB3, 0xB4, 0xB5, 0xB6, 0xB7, 0xB8, 0xB9, 0xBA, 0xC2, 0xC3,
    0xC4, 0xC5, 0xC6, 0xC7, 0xC8, 0xC9, 0xCA, 0xD2, 0xD3, 0xD4, 0xD5, 0xD6, 0xD7, 0xD8, 0xD9, 0xDA,
    0xE2, 0xE3, 0xE4, 0xE5, 0xE6, 0xE7, 0xE8, 0xE9, 0xEA, 0xF2, 0xF3, 0xF4, 0xF5, 0xF6, 0xF7, 0xF8,
    0xF9, 0xFA,
];

static DCCLASS: u8 = 0;
static ACCLASS: u8 = 1;

static LUMADESTINATION: u8 = 0;
static CHROMADESTINATION: u8 = 1;

static LUMAID: u8 = 1;
static CHROMABLUEID: u8 = 2;
static CHROMAREDID: u8 = 3;

/// The permutation of dct coefficients.
#[rustfmt::skip]
static UNZIGZAG: [u8; 64] = [
     0,  1,  8, 16,  9,  2,  3, 10,
    17, 24, 32, 25, 18, 11,  4,  5,
    12, 19, 26, 33, 40, 48, 41, 34,
    27, 20, 13,  6,  7, 14, 21, 28,
    35, 42, 49, 56, 57, 50, 43, 36,
    29, 22, 15, 23, 30, 37, 44, 51,
    58, 59, 52, 45, 38, 31, 39, 46,
    53, 60, 61, 54, 47, 55, 62, 63,
];

/// A representation of a JPEG component
#[derive(Copy, Clone)]
struct Component {
    /// The Component's identifier
    id: u8,

    /// Horizontal sampling factor
    h: u8,

    /// Vertical sampling factor
    v: u8,

    /// The quantization table selector
    tq: u8,

    /// Index to the Huffman DC Table
    dc_table: u8,

    /// Index to the AC Huffman Table
    ac_table: u8,

    /// The dc prediction of the component
    _dc_pred: i32,
}

pub struct BitWriter<'a, W: 'a> {
    w: &'a mut W,
    accumulator: u32,
    nbits: u8,
}

impl<'a, W: Write + 'a> BitWriter<'a, W> {
    fn new(w: &'a mut W) -> Self {
        BitWriter {
            w,
            accumulator: 0,
            nbits: 0,
        }
    }

    fn write_bits(&mut self, bits: u16, size: u8) -> io::Result<()> {
        if size == 0 {
            return Ok(());
        }

        self.accumulator |= u32::from(bits) << (32 - (self.nbits + size)) as usize;
        self.nbits += size;

        while self.nbits >= 8 {
            let byte = (self.accumulator & (0xFFFF_FFFFu32 << 24)) >> 24;
            self.w.write_all(&[byte as u8])?;

            if byte == 0xFF {
                self.w.write_all(&[0x00])?;
            }

            self.nbits -= 8;
            self.accumulator <<= 8;
        }

        Ok(())
    }

    fn pad_byte(&mut self) -> io::Result<()> {
        self.write_bits(0x7F, 7)
    }

    fn huffman_encode(&mut self, val: u8, table: &[(u8, u16)]) -> io::Result<()> {
        let (size, code) = table[val as usize];

        if size > 16 {
            panic!("bad huffman value");
        }

        self.write_bits(code, size)
    }

    fn write_block(
        &mut self,
        block: &[i32],
        prevdc: i32,
        dctable: &[(u8, u16)],
        actable: &[(u8, u16)],
    ) -> io::Result<i32> {
        // Differential DC encoding
        let dcval = block[0];
        let diff = dcval - prevdc;
        let (size, value) = encode_coefficient(diff);

        self.huffman_encode(size, dctable)?;
        self.write_bits(value, size)?;

        // Figure F.2
        let mut zero_run = 0;
        let mut k = 0usize;

        loop {
            k += 1;

            if block[UNZIGZAG[k] as usize] == 0 {
                if k == 63 {
                    self.huffman_encode(0x00, actable)?;
                    break;
                }

                zero_run += 1;
            } else {
                while zero_run > 15 {
                    self.huffman_encode(0xF0, actable)?;
                    zero_run -= 16;
                }

                let (size, value) = encode_coefficient(block[UNZIGZAG[k] as usize]);
                let symbol = (zero_run << 4) | size;

                self.huffman_encode(symbol, actable)?;
                self.write_bits(value, size)?;

                zero_run = 0;

                if k == 63 {
                    break;
                }
            }
        }

        Ok(dcval)
    }

    fn write_segment(&mut self, marker: u8, data: Option<&[u8]>) -> io::Result<()> {
        self.w.write_all(&[0xFF])?;
        self.w.write_all(&[marker])?;

        if let Some(b) = data {
            self.w.write_u16::<BigEndian>(b.len() as u16 + 2)?;
            self.w.write_all(b)?;
        }
        Ok(())
    }
}

/// The representation of a JPEG encoder
pub struct JPEGEncoder<'a, W: 'a> {
    writer: BitWriter<'a, W>,

    components: Vec<Component>,
    tables: Vec<u8>,

    luma_dctable: Vec<(u8, u16)>,
    luma_actable: Vec<(u8, u16)>,
    chroma_dctable: Vec<(u8, u16)>,
    chroma_actable: Vec<(u8, u16)>,
}

impl<'a, W: Write> JPEGEncoder<'a, W> {
    /// Create a new encoder that writes its output to ```w```
    pub fn new(w: &mut W) -> JPEGEncoder<W> {
        JPEGEncoder::new_with_quality(w, 75)
    }

    /// Create a new encoder that writes its output to ```w```, and has
    /// the quality parameter ```quality``` with a value in the range 1-100
    /// where 1 is the worst and 100 is the best.
    pub fn new_with_quality(w: &mut W, quality: u8) -> JPEGEncoder<W> {
        let ld = build_huff_lut(&STD_LUMA_DC_CODE_LENGTHS, &STD_LUMA_DC_VALUES);
        let la = build_huff_lut(&STD_LUMA_AC_CODE_LENGTHS, &STD_LUMA_AC_VALUES);

        let cd = build_huff_lut(&STD_CHROMA_DC_CODE_LENGTHS, &STD_CHROMA_DC_VALUES);
        let ca = build_huff_lut(&STD_CHROMA_AC_CODE_LENGTHS, &STD_CHROMA_AC_VALUES);

        let components = vec![
            Component {
                id: LUMAID,
                h: 1,
                v: 1,
                tq: LUMADESTINATION,
                dc_table: LUMADESTINATION,
                ac_table: LUMADESTINATION,
                _dc_pred: 0,
            },
            Component {
                id: CHROMABLUEID,
                h: 1,
                v: 1,
                tq: CHROMADESTINATION,
                dc_table: CHROMADESTINATION,
                ac_table: CHROMADESTINATION,
                _dc_pred: 0,
            },
            Component {
                id: CHROMAREDID,
                h: 1,
                v: 1,
                tq: CHROMADESTINATION,
                dc_table: CHROMADESTINATION,
                ac_table: CHROMADESTINATION,
                _dc_pred: 0,
            },
        ];

        // Derive our quantization table scaling value using the libjpeg algorithm
        let scale = u32::from(clamp(quality, 1, 100));
        let scale = if scale < 50 {
            5000 / scale
        } else {
            200 - scale * 2
        };

        let mut tables = Vec::new();
        let scale_value = |&v: &u8| {
            let value = (u32::from(v) * scale + 50) / 100;

            clamp(value, 1, u32::from(u8::max_value())) as u8
        };
        tables.extend(STD_LUMA_QTABLE.iter().map(&scale_value));
        tables.extend(STD_CHROMA_QTABLE.iter().map(&scale_value));

        JPEGEncoder {
            writer: BitWriter::new(w),

            components,
            tables,

            luma_dctable: ld,
            luma_actable: la,
            chroma_dctable: cd,
            chroma_actable: ca,
        }
    }

    /// Encodes the image ```image```
    /// that has dimensions ```width``` and ```height```
    /// and ```ColorType``` ```c```
    ///
    /// The Image in encoded with subsampling ratio 4:2:2
    pub fn encode(
        &mut self,
        image: &[u8],
        width: u32,
        height: u32,
        c: color::ColorType,
    ) -> io::Result<()> {
        let n = c.num_components();
        let num_components = if n == 1 || n == 2 { 1 } else { 3 };

        self.writer.write_segment(SOI, None)?;

        let mut buf = Vec::new();

        build_jfif_header(&mut buf);
        self.writer.write_segment(APP0, Some(&buf))?;

        build_frame_header(
            &mut buf,
            8,
            width as u16,
            height as u16,
            &self.components[..num_components],
        );
        self.writer.write_segment(SOF0, Some(&buf))?;

        assert_eq!(self.tables.len() / 64, 2);
        let numtables = if num_components == 1 { 1 } else { 2 };

        for (i, table) in self.tables.chunks(64).enumerate().take(numtables) {
            build_quantization_segment(&mut buf, 8, i as u8, table);
            self.writer.write_segment(DQT, Some(&buf))?;
        }

        build_huffman_segment(
            &mut buf,
            DCCLASS,
            LUMADESTINATION,
            &STD_LUMA_DC_CODE_LENGTHS,
            &STD_LUMA_DC_VALUES,
        );
        self.writer.write_segment(DHT, Some(&buf))?;

        build_huffman_segment(
            &mut buf,
            ACCLASS,
            LUMADESTINATION,
            &STD_LUMA_AC_CODE_LENGTHS,
            &STD_LUMA_AC_VALUES,
        );
        self.writer.write_segment(DHT, Some(&buf))?;

        if num_components == 3 {
            build_huffman_segment(
                &mut buf,
                DCCLASS,
                CHROMADESTINATION,
                &STD_CHROMA_DC_CODE_LENGTHS,
                &STD_CHROMA_DC_VALUES,
            );
            self.writer.write_segment(DHT, Some(&buf))?;

            build_huffman_segment(
                &mut buf,
                ACCLASS,
                CHROMADESTINATION,
                &STD_CHROMA_AC_CODE_LENGTHS,
                &STD_CHROMA_AC_VALUES,
            );
            self.writer.write_segment(DHT, Some(&buf))?;
        }

        build_scan_header(&mut buf, &self.components[..num_components]);
        self.writer.write_segment(SOS, Some(&buf))?;

        match c {
<<<<<<< HEAD
            color::ColorType::Rgb8 => {
                try!(self.encode_rgb(image, width as usize, height as usize, 3))
            }
            color::ColorType::Rgba8 => {
                try!(self.encode_rgb(image, width as usize, height as usize, 4))
            }
            color::ColorType::L8 => {
                try!(self.encode_gray(image, width as usize, height as usize, 1))
            }
            color::ColorType::La8 => {
                try!(self.encode_gray(image, width as usize, height as usize, 2))
=======
            color::ColorType::RGB(8) => {
                self.encode_rgb(image, width as usize, height as usize, 3)?
            }
            color::ColorType::RGBA(8) => {
                self.encode_rgb(image, width as usize, height as usize, 4)?
            }
            color::ColorType::Gray(8) => {
                self.encode_gray(image, width as usize, height as usize, 1)?
            }
            color::ColorType::GrayA(8) => {
                self.encode_gray(image, width as usize, height as usize, 2)?
>>>>>>> 43eeae7f
            }
            _ => {
                return Err(io::Error::new(
                    io::ErrorKind::InvalidInput,
                    &format!(
                    "Unsupported color type {:?}. Use 8 bit per channel RGB(A) or Gray(A) instead.",
                    c
                )[..],
                ))
            }
        };

        self.writer.pad_byte()?;
        self.writer.write_segment(EOI, None)?;
        Ok(())
    }

    fn encode_gray(
        &mut self,
        image: &[u8],
        width: usize,
        height: usize,
        bpp: usize,
    ) -> io::Result<()> {
        let mut yblock = [0u8; 64];
        let mut y_dcprev = 0;
        let mut dct_yblock = [0i32; 64];

        for y in range_step(0, height, 8) {
            for x in range_step(0, width, 8) {
                // RGB -> YCbCr
                copy_blocks_gray(image, x, y, width, bpp, &mut yblock);

                // Level shift and fdct
                // Coeffs are scaled by 8
                transform::fdct(&yblock, &mut dct_yblock);

                // Quantization
                for (i, dct) in dct_yblock.iter_mut().enumerate().take(64) {
                    *dct = ((*dct / 8) as f32 / f32::from(self.tables[i])).round() as i32;
                }

                let la = &*self.luma_actable;
                let ld = &*self.luma_dctable;

                y_dcprev = self.writer.write_block(&dct_yblock, y_dcprev, ld, la)?;
            }
        }

        Ok(())
    }

    fn encode_rgb(
        &mut self,
        image: &[u8],
        width: usize,
        height: usize,
        bpp: usize,
    ) -> io::Result<()> {
        let mut y_dcprev = 0;
        let mut cb_dcprev = 0;
        let mut cr_dcprev = 0;

        let mut dct_yblock = [0i32; 64];
        let mut dct_cb_block = [0i32; 64];
        let mut dct_cr_block = [0i32; 64];

        let mut yblock = [0u8; 64];
        let mut cb_block = [0u8; 64];
        let mut cr_block = [0u8; 64];

        for y in range_step(0, height, 8) {
            for x in range_step(0, width, 8) {
                // RGB -> YCbCr
                copy_blocks_ycbcr(
                    image,
                    x,
                    y,
                    width,
                    bpp,
                    &mut yblock,
                    &mut cb_block,
                    &mut cr_block,
                );

                // Level shift and fdct
                // Coeffs are scaled by 8
                transform::fdct(&yblock, &mut dct_yblock);
                transform::fdct(&cb_block, &mut dct_cb_block);
                transform::fdct(&cr_block, &mut dct_cr_block);

                // Quantization
                for i in 0usize..64 {
                    dct_yblock[i] =
                        ((dct_yblock[i] / 8) as f32 / f32::from(self.tables[i])).round() as i32;
                    dct_cb_block[i] = ((dct_cb_block[i] / 8) as f32
                        / f32::from(self.tables[64..][i]))
                        .round() as i32;
                    dct_cr_block[i] = ((dct_cr_block[i] / 8) as f32
                        / f32::from(self.tables[64..][i]))
                        .round() as i32;
                }

                let la = &*self.luma_actable;
                let ld = &*self.luma_dctable;
                let cd = &*self.chroma_dctable;
                let ca = &*self.chroma_actable;

                y_dcprev = self.writer.write_block(&dct_yblock, y_dcprev, ld, la)?;
                cb_dcprev = self.writer.write_block(&dct_cb_block, cb_dcprev, cd, ca)?;
                cr_dcprev = self.writer.write_block(&dct_cr_block, cr_dcprev, cd, ca)?;
            }
        }

        Ok(())
    }
}

fn build_jfif_header(m: &mut Vec<u8>) {
    m.clear();

    let _ = write!(m, "JFIF");
    let _ = m.write_all(&[0]);
    let _ = m.write_all(&[0x01]);
    let _ = m.write_all(&[0x02]);
    let _ = m.write_all(&[0]);
    let _ = m.write_u16::<BigEndian>(1);
    let _ = m.write_u16::<BigEndian>(1);
    let _ = m.write_all(&[0]);
    let _ = m.write_all(&[0]);
}

fn build_frame_header(
    m: &mut Vec<u8>,
    precision: u8,
    width: u16,
    height: u16,
    components: &[Component],
) {
    m.clear();

    let _ = m.write_all(&[precision]);
    let _ = m.write_u16::<BigEndian>(height);
    let _ = m.write_u16::<BigEndian>(width);
    let _ = m.write_all(&[components.len() as u8]);

    for &comp in components.iter() {
        let _ = m.write_all(&[comp.id]);
        let hv = (comp.h << 4) | comp.v;
        let _ = m.write_all(&[hv]);
        let _ = m.write_all(&[comp.tq]);
    }
}

fn build_scan_header(m: &mut Vec<u8>, components: &[Component]) {
    m.clear();

    let _ = m.write_all(&[components.len() as u8]);

    for &comp in components.iter() {
        let _ = m.write_all(&[comp.id]);
        let tables = (comp.dc_table << 4) | comp.ac_table;
        let _ = m.write_all(&[tables]);
    }

    // spectral start and end, approx. high and low
    let _ = m.write_all(&[0]);
    let _ = m.write_all(&[63]);
    let _ = m.write_all(&[0]);
}

fn build_huffman_segment(
    m: &mut Vec<u8>,
    class: u8,
    destination: u8,
    numcodes: &[u8],
    values: &[u8],
) {
    m.clear();

    let tcth = (class << 4) | destination;
    let _ = m.write_all(&[tcth]);

    assert_eq!(numcodes.len(), 16);

    let mut sum = 0usize;

    for &i in numcodes.iter() {
        let _ = m.write_all(&[i]);
        sum += i as usize;
    }

    assert_eq!(sum, values.len());

    for &i in values.iter() {
        let _ = m.write_all(&[i]);
    }
}

fn build_quantization_segment(m: &mut Vec<u8>, precision: u8, identifier: u8, qtable: &[u8]) {
    assert_eq!(qtable.len() % 64, 0);
    m.clear();

    let p = if precision == 8 { 0 } else { 1 };

    let pqtq = (p << 4) | identifier;
    let _ = m.write_all(&[pqtq]);

    for i in 0usize..64 {
        let _ = m.write_all(&[qtable[UNZIGZAG[i] as usize]]);
    }
}

fn encode_coefficient(coefficient: i32) -> (u8, u16) {
    let mut magnitude = coefficient.abs() as u16;
    let mut num_bits = 0u8;

    while magnitude > 0 {
        magnitude >>= 1;
        num_bits += 1;
    }

    let mask = (1 << num_bits as usize) - 1;

    let val = if coefficient < 0 {
        (coefficient - 1) as u16 & mask
    } else {
        coefficient as u16 & mask
    };

    (num_bits, val)
}

fn rgb_to_ycbcr(r: u8, g: u8, b: u8) -> (u8, u8, u8) {
    let r = f32::from(r);
    let g = f32::from(g);
    let b = f32::from(b);

    let y = 0.299f32 * r + 0.587f32 * g + 0.114f32 * b;
    let cb = -0.1687f32 * r - 0.3313f32 * g + 0.5f32 * b + 128f32;
    let cr = 0.5f32 * r - 0.4187f32 * g - 0.0813f32 * b + 128f32;

    (y as u8, cb as u8, cr as u8)
}

fn value_at(s: &[u8], index: usize) -> u8 {
    if index < s.len() {
        s[index]
    } else {
        s[s.len() - 1]
    }
}

fn copy_blocks_ycbcr(
    source: &[u8],
    x0: usize,
    y0: usize,
    width: usize,
    bpp: usize,
    yb: &mut [u8; 64],
    cbb: &mut [u8; 64],
    crb: &mut [u8; 64],
) {
    for y in 0usize..8 {
        let ystride = (y0 + y) * bpp * width;

        for x in 0usize..8 {
            let xstride = x0 * bpp + x * bpp;

            let r = value_at(source, ystride + xstride);
            let g = value_at(source, ystride + xstride + 1);
            let b = value_at(source, ystride + xstride + 2);

            let (yc, cb, cr) = rgb_to_ycbcr(r, g, b);

            yb[y * 8 + x] = yc;
            cbb[y * 8 + x] = cb;
            crb[y * 8 + x] = cr;
        }
    }
}

fn copy_blocks_gray(
    source: &[u8],
    x0: usize,
    y0: usize,
    width: usize,
    bpp: usize,
    gb: &mut [u8; 64],
) {
    for y in 0usize..8 {
        let ystride = (y0 + y) * bpp * width;

        for x in 0usize..8 {
            let xstride = x0 * bpp + x * bpp;
            gb[y * 8 + x] = value_at(source, ystride + xstride);
        }
    }
}

#[cfg(test)]
mod tests {
    use super::super::JPEGDecoder;
    use super::JPEGEncoder;
    use color::ColorType;
    use image::ImageDecoder;
    use std::io::Cursor;

    #[test]
    fn roundtrip_sanity_check() {
        // create a 1x1 8-bit image buffer containing a single red pixel
        let img = [255u8, 0, 0];

        // encode it into a memory buffer
        let mut encoded_img = Vec::new();
        {
            let mut encoder = JPEGEncoder::new_with_quality(&mut encoded_img, 100);
            encoder
                .encode(&img, 1, 1, ColorType::Rgb8)
                .expect("Could not encode image");
        }

        // decode it from the memory buffer
        {
            let decoder = JPEGDecoder::new(Cursor::new(&encoded_img))
                .expect("Could not decode image");
            let decoded = decoder.read_image().expect("Could not decode image");
            // note that, even with the encode quality set to 100, we do not get the same image
            // back. Therefore, we're going to assert that it's at least red-ish:
            assert_eq!(3, decoded.len());
            assert!(decoded[0] > 0x80);
            assert!(decoded[1] < 0x80);
            assert!(decoded[2] < 0x80);
        }
    }

    #[test]
    fn grayscale_roundtrip_sanity_check() {
        // create a 2x2 8-bit image buffer containing a white diagonal
        let img = [255u8, 0, 0, 255];

        // encode it into a memory buffer
        let mut encoded_img = Vec::new();
        {
            let mut encoder = JPEGEncoder::new_with_quality(&mut encoded_img, 100);
            encoder
                .encode(&img, 2, 2, ColorType::L8)
                .expect("Could not encode image");
        }

        // decode it from the memory buffer
        {
            let decoder = JPEGDecoder::new(Cursor::new(&encoded_img))
                .expect("Could not decode image");
            let decoded = decoder.read_image().expect("Could not decode image");
            // note that, even with the encode quality set to 100, we do not get the same image
            // back. Therefore, we're going to assert that the diagonal is at least white-ish:
            assert_eq!(4, decoded.len());
            assert!(decoded[0] > 0x80);
            assert!(decoded[1] < 0x80);
            assert!(decoded[2] < 0x80);
            assert!(decoded[3] > 0x80);
        }
    }
}<|MERGE_RESOLUTION|>--- conflicted
+++ resolved
@@ -443,31 +443,17 @@
         self.writer.write_segment(SOS, Some(&buf))?;
 
         match c {
-<<<<<<< HEAD
             color::ColorType::Rgb8 => {
-                try!(self.encode_rgb(image, width as usize, height as usize, 3))
+                self.encode_rgb(image, width as usize, height as usize, 3)?
             }
             color::ColorType::Rgba8 => {
-                try!(self.encode_rgb(image, width as usize, height as usize, 4))
+                self.encode_rgb(image, width as usize, height as usize, 4)?
             }
             color::ColorType::L8 => {
-                try!(self.encode_gray(image, width as usize, height as usize, 1))
+                self.encode_gray(image, width as usize, height as usize, 1)?
             }
             color::ColorType::La8 => {
-                try!(self.encode_gray(image, width as usize, height as usize, 2))
-=======
-            color::ColorType::RGB(8) => {
-                self.encode_rgb(image, width as usize, height as usize, 3)?
-            }
-            color::ColorType::RGBA(8) => {
-                self.encode_rgb(image, width as usize, height as usize, 4)?
-            }
-            color::ColorType::Gray(8) => {
-                self.encode_gray(image, width as usize, height as usize, 1)?
-            }
-            color::ColorType::GrayA(8) => {
                 self.encode_gray(image, width as usize, height as usize, 2)?
->>>>>>> 43eeae7f
             }
             _ => {
                 return Err(io::Error::new(
